<?xml version="1.0" encoding="UTF-8"?>
<svg xmlns="http://www.w3.org/2000/svg" width="99" height="20">
    <linearGradient id="b" x2="0" y2="100%">
        <stop offset="0" stop-color="#bbb" stop-opacity=".1"/>
        <stop offset="1" stop-opacity=".1"/>
    </linearGradient>
    <mask id="anybadge_1">
        <rect width="99" height="20" rx="3" fill="#fff"/>
    </mask>
    <g mask="url(#anybadge_1)">
        <path fill="#555" d="M0 0h65v20H0z"/>
        <path fill="#e05d44" d="M65 0h34v20H65z"/>
        <path fill="url(#b)" d="M0 0h99v20H0z"/>
    </g>
    <g fill="#fff" text-anchor="middle" font-family="DejaVu Sans,Verdana,Geneva,sans-serif" font-size="11">
        <text x="33.5" y="15" fill="#010101" fill-opacity=".3">coverage</text>
        <text x="32.5" y="14">coverage</text>
    </g>
    <g fill="#fff" text-anchor="middle" font-family="DejaVu Sans,Verdana,Geneva,sans-serif" font-size="11">
<<<<<<< HEAD
        <text x="79.5" y="15" fill="#010101" fill-opacity=".3">7%</text>
        <text x="78.5" y="14">7%</text>
=======
        <text x="83.0" y="15" fill="#010101" fill-opacity=".3">11%</text>
        <text x="82.0" y="14">11%</text>
>>>>>>> c27d642d
    </g>
</svg><|MERGE_RESOLUTION|>--- conflicted
+++ resolved
@@ -17,12 +17,7 @@
         <text x="32.5" y="14">coverage</text>
     </g>
     <g fill="#fff" text-anchor="middle" font-family="DejaVu Sans,Verdana,Geneva,sans-serif" font-size="11">
-<<<<<<< HEAD
         <text x="79.5" y="15" fill="#010101" fill-opacity=".3">7%</text>
         <text x="78.5" y="14">7%</text>
-=======
-        <text x="83.0" y="15" fill="#010101" fill-opacity=".3">11%</text>
-        <text x="82.0" y="14">11%</text>
->>>>>>> c27d642d
     </g>
 </svg>